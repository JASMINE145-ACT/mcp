--- conflicted
+++ resolved
@@ -5,11 +5,7 @@
 from typing import Dict, Any, List
 from dotenv import load_dotenv
 
-<<<<<<< HEAD
-# 强制重新加载环境变量，覆盖已存在的值
-=======
->>>>>>> 8936b1c5
-load_dotenv(override=True)
+load_dotenv()
 # LangSmith Configuration (Optional)
 # Automatically enabled if LANGCHAIN_TRACING_V2=true in .env
 # No code changes needed - just set environment variables!
